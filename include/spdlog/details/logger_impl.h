//
// Copyright(c) 2015 Gabi Melman.
// Distributed under the MIT License (http://opensource.org/licenses/MIT)
//

#pragma once

#include "spdlog/logger.h"
#include "spdlog/sinks/stdout_sinks.h"

#include <memory>
#include <string>


// create logger with given name, sinks and the default pattern formatter
// all other ctors will call this one
template<class It>
inline spdlog::logger::logger(const std::string& logger_name, const It& begin, const It& end):
    _name(logger_name),
    _sinks(begin, end),
    _formatter(std::make_shared<pattern_formatter>("%+")),
    _level(level::info),
    _flush_level(level::off),
    _last_err_time(0),
    _msg_counter(1)  // message counter will start from 1. 0-message id will be reserved for controll messages
{
<<<<<<< HEAD
    _level = level::off;
    _flush_level = level::off;
	for (auto &p : _sinks) //default level to lowest one your sinks will process.
		if (p->level() < _level) _level = p->level();
    _last_err_time = 0;
=======
>>>>>>> b75da32f
    _err_handler = [this](const std::string &msg)
    {
        this->_default_err_handler(msg);
    };
}

// ctor with sinks as init list
inline spdlog::logger::logger(const std::string& logger_name, sinks_init_list sinks_list):
    logger(logger_name, sinks_list.begin(), sinks_list.end())
{}


// ctor with single sink
inline spdlog::logger::logger(const std::string& logger_name, spdlog::sink_ptr single_sink):
    logger(logger_name,
{
    single_sink
})
{}


inline spdlog::logger::~logger() = default;


inline void spdlog::logger::set_formatter(spdlog::formatter_ptr msg_formatter)
{
    _set_formatter(msg_formatter);
}

inline void spdlog::logger::set_pattern(const std::string& pattern, pattern_time_type pattern_time)
{
    _set_pattern(pattern, pattern_time);
}


template <typename... Args>
inline void spdlog::logger::log(level::level_enum lvl, const char* fmt, const Args&... args)
{
    if (!should_log(lvl)) return;

    try
    {
        details::log_msg log_msg(&_name, lvl);
        log_msg.raw.write(fmt, args...);
        _sink_it(log_msg);
    }
    catch (const std::exception &ex)
    {
        _err_handler(ex.what());
    }
    catch (...)
    {
        _err_handler("Unknown exception");
    }
}

template <typename... Args>
inline void spdlog::logger::log(level::level_enum lvl, const char* msg)
{
    if (!should_log(lvl)) return;
    try
    {
        details::log_msg log_msg(&_name, lvl);
        log_msg.raw << msg;
        _sink_it(log_msg);
    }
    catch (const std::exception &ex)
    {
        _err_handler(ex.what());
    }
    catch (...)
    {
        _err_handler("Unknown exception");
    }

}

template<typename T>
inline void spdlog::logger::log(level::level_enum lvl, const T& msg)
{
    if (!should_log(lvl)) return;
    try
    {
        details::log_msg log_msg(&_name, lvl);
        log_msg.raw << msg;
        _sink_it(log_msg);
    }
    catch (const std::exception &ex)
    {
        _err_handler(ex.what());
    }
    catch (...)
    {
        _err_handler("Unknown exception");
    }
}


template <typename Arg1, typename... Args>
inline void spdlog::logger::trace(const char* fmt, const Arg1 &arg1, const Args&... args)
{
    log(level::trace, fmt, arg1, args...);
}

template <typename Arg1, typename... Args>
inline void spdlog::logger::debug(const char* fmt, const Arg1 &arg1, const Args&... args)
{
    log(level::debug, fmt, arg1, args...);
}

template <typename Arg1, typename... Args>
inline void spdlog::logger::info(const char* fmt, const Arg1 &arg1, const Args&... args)
{
    log(level::info, fmt, arg1, args...);
}

template <typename Arg1, typename... Args>
inline void spdlog::logger::warn(const char* fmt, const Arg1 &arg1, const Args&... args)
{
    log(level::warn, fmt, arg1, args...);
}

template <typename Arg1, typename... Args>
inline void spdlog::logger::error(const char* fmt, const Arg1 &arg1, const Args&... args)
{
    log(level::err, fmt, arg1, args...);
}

template <typename Arg1, typename... Args>
inline void spdlog::logger::critical(const char* fmt, const Arg1 &arg1, const Args&... args)
{
    log(level::critical, fmt, arg1, args...);
}

template <typename... Args>
inline void spdlog::logger::log_if(const bool flag, level::level_enum lvl, const char* msg)
{
    if (flag)
    {
        log(lvl, msg);
    }
}

template<typename T>
inline void spdlog::logger::log_if(const bool flag, level::level_enum lvl, const T& msg)
{
    if (flag)
    {
        log(lvl, msg);
    }
}

template <typename Arg1, typename... Args>
inline void spdlog::logger::trace_if(const bool flag, const char* fmt, const Arg1 &arg1, const Args&... args)
{
    if (flag)
    {
        log(level::trace, fmt, arg1, args...);
    }
}

template <typename Arg1, typename... Args>
inline void spdlog::logger::debug_if(const bool flag, const char* fmt, const Arg1 &arg1, const Args&... args)
{
    if (flag)
    {
        log(level::debug, fmt, arg1, args...);
    }
}

template <typename Arg1, typename... Args>
inline void spdlog::logger::info_if(const bool flag, const char* fmt, const Arg1 &arg1, const Args&... args)
{
    if (flag)
    {
        log(level::info, fmt, arg1, args...);
    }
}

template <typename Arg1, typename... Args>
inline void spdlog::logger::warn_if(const bool flag, const char* fmt, const Arg1& arg1, const Args&... args)
{
    if (flag)
    {
        log(level::warn, fmt, arg1, args...);
    }
}

template <typename Arg1, typename... Args>
inline void spdlog::logger::error_if(const bool flag, const char* fmt, const Arg1 &arg1, const Args&... args)
{
    if (flag)
    {
        log(level::err, fmt, arg1, args...);
    }
}

template <typename Arg1, typename... Args>
inline void spdlog::logger::critical_if(const bool flag, const char* fmt, const Arg1 &arg1, const Args&... args)
{
    if (flag)
    {
        log(level::critical, fmt, arg1, args...);
    }
}


template<typename T>
inline void spdlog::logger::trace(const T& msg)
{
    log(level::trace, msg);
}

template<typename T>
inline void spdlog::logger::debug(const T& msg)
{
    log(level::debug, msg);
}


template<typename T>
inline void spdlog::logger::info(const T& msg)
{
    log(level::info, msg);
}


template<typename T>
inline void spdlog::logger::warn(const T& msg)
{
    log(level::warn, msg);
}

template<typename T>
inline void spdlog::logger::error(const T& msg)
{
    log(level::err, msg);
}

template<typename T>
inline void spdlog::logger::critical(const T& msg)
{
    log(level::critical, msg);
}

template<typename T>
inline void spdlog::logger::trace_if(const bool flag, const T& msg)
{
    if (flag)
    {
        log(level::trace, msg);
    }
}

template<typename T>
inline void spdlog::logger::debug_if(const bool flag, const T& msg)
{
    if (flag)
    {
        log(level::debug, msg);
    }
}

template<typename T>
inline void spdlog::logger::info_if(const bool flag, const T& msg)
{
    if (flag)
    {
        log(level::info, msg);
    }
}

template<typename T>
inline void spdlog::logger::warn_if(const bool flag, const T& msg)
{
    if (flag)
    {
        log(level::warn, msg);
    }
}

template<typename T>
inline void spdlog::logger::error_if(const bool flag, const T& msg)
{
    if (flag)
    {
        log(level::err, msg);
    }
}

template<typename T>
inline void spdlog::logger::critical_if(const bool flag, const T& msg)
{
    if (flag)
    {
        log(level::critical, msg);
    }
}


#ifdef SPDLOG_WCHAR_TO_UTF8_SUPPORT
#include <codecvt>

template <typename... Args>
inline void spdlog::logger::log(level::level_enum lvl, const wchar_t* msg)
{
    std::wstring_convert<std::codecvt_utf8<wchar_t> > conv;

    log(lvl, conv.to_bytes(msg));
}

template <typename... Args>
inline void spdlog::logger::log(level::level_enum lvl, const wchar_t* fmt, const Args&... args)
{
    fmt::WMemoryWriter wWriter;

    wWriter.write(fmt, args...);
    log(lvl, wWriter.c_str());
}

template <typename... Args>
inline void spdlog::logger::trace(const wchar_t* fmt, const Args&... args)
{
    log(level::trace, fmt, args...);
}

template <typename... Args>
inline void spdlog::logger::debug(const wchar_t* fmt, const Args&... args)
{
    log(level::debug, fmt, args...);
}

template <typename... Args>
inline void spdlog::logger::info(const wchar_t* fmt, const Args&... args)
{
    log(level::info, fmt, args...);
}


template <typename... Args>
inline void spdlog::logger::warn(const wchar_t* fmt, const Args&... args)
{
    log(level::warn, fmt, args...);
}

template <typename... Args>
inline void spdlog::logger::error(const wchar_t* fmt, const Args&... args)
{
    log(level::err, fmt, args...);
}

template <typename... Args>
inline void spdlog::logger::critical(const wchar_t* fmt, const Args&... args)
{
    log(level::critical, fmt, args...);
}

//
// conditional logging
//

template <typename... Args>
inline void spdlog::logger::log_if(const bool flag, level::level_enum lvl, const wchar_t* msg)
{
    if (flag)
    {
        log(lvl, msg);
    }
}

template <typename... Args>
inline void spdlog::logger::log_if(const bool flag, level::level_enum lvl, const wchar_t* fmt, const Args&... args)
{
    if (flag)
    {
        log(lvl, fmt, args);
    }
}

template <typename... Args>
inline void spdlog::logger::trace_if(const bool flag, const wchar_t* fmt, const Args&... args)
{
    if (flag)
    {
        log(level::trace, fmt, args...);
    }
}

template <typename... Args>
inline void spdlog::logger::debug_if(const bool flag, const wchar_t* fmt, const Args&... args)
{
    if (flag)
    {
        log(level::debug, fmt, args...);
    }
}

template <typename... Args>
inline void spdlog::logger::info_if(const bool flag, const wchar_t* fmt, const Args&... args)
{
    if (flag)
    {
        log(level::info, fmt, args...);
    }
}


template <typename... Args>
inline void spdlog::logger::warn_if(const bool flag, const wchar_t* fmt, const Args&... args)
{
    if (flag)
    {
        log(level::warn, fmt, args...);
    }
}

template <typename... Args>
inline void spdlog::logger::error_if(const bool flag, const wchar_t* fmt, const Args&... args)
{
    if (flag)
    {
        log(level::err, fmt, args...);
    }
}

template <typename... Args>
inline void spdlog::logger::critical_if(const bool flag, const wchar_t* fmt, const Args&... args)
{
    if (flag)
    {
        log(level::critical, fmt, args...);
    }
}

#endif // SPDLOG_WCHAR_TO_UTF8_SUPPORT



//
// name and level
//
inline const std::string& spdlog::logger::name() const
{
    return _name;
}

inline void spdlog::logger::set_level(spdlog::level::level_enum log_level)
{
    _level.store(log_level);
}

inline void spdlog::logger::set_error_handler(spdlog::log_err_handler err_handler)
{
    _err_handler = err_handler;
}

inline spdlog::log_err_handler spdlog::logger::error_handler()
{
    return _err_handler;
}


inline void spdlog::logger::flush_on(level::level_enum log_level)
{
    _flush_level.store(log_level);
}

inline spdlog::level::level_enum spdlog::logger::level() const
{
    return static_cast<spdlog::level::level_enum>(_level.load(std::memory_order_relaxed));
}

inline bool spdlog::logger::should_log(spdlog::level::level_enum msg_level) const
{
    return msg_level >= _level.load(std::memory_order_relaxed);
}

//
// protected virtual called at end of each user log call (if enabled) by the line_logger
//
inline void spdlog::logger::_sink_it(details::log_msg& msg)
{
#if defined(SPDLOG_ENABLE_MESSAGE_COUNTER)
    msg.msg_id = _msg_counter.fetch_add(1, std::memory_order_relaxed);
#endif
    _formatter->format(msg);
    for (auto &sink : _sinks)
    {
        if( sink->should_log( msg.level))
        {
            sink->log(msg);
        }
    }

    if(_should_flush_on(msg))
        flush();
}

inline void spdlog::logger::_set_pattern(const std::string& pattern, pattern_time_type pattern_time)
{
    _formatter = std::make_shared<pattern_formatter>(pattern, pattern_time);
}
inline void spdlog::logger::_set_formatter(formatter_ptr msg_formatter)
{
    _formatter = msg_formatter;
}

inline void spdlog::logger::flush()
{
    for (auto& sink : _sinks)
        sink->flush();
}

inline void spdlog::logger::_default_err_handler(const std::string &msg)
{
    auto now = time(nullptr);
    if (now - _last_err_time < 60)
        return;
    auto tm_time = details::os::localtime(now);
    char date_buf[100];
    std::strftime(date_buf, sizeof(date_buf), "%Y-%m-%d %H:%M:%S", &tm_time);
    details::log_msg  err_msg;
    err_msg.formatted.write("[*** LOG ERROR ***] [{}] [{}] [{}]{}", name(), msg, date_buf, details::os::eol);
    sinks::stderr_sink_mt::instance()->log(err_msg);
    _last_err_time = now;
}

inline bool spdlog::logger::_should_flush_on(const details::log_msg &msg)
{
    const auto flush_level = _flush_level.load(std::memory_order_relaxed);
    return (msg.level >= flush_level) && (msg.level != level::off);
}

inline const std::vector<spdlog::sink_ptr>& spdlog::logger::sinks() const
{
    return _sinks;
}<|MERGE_RESOLUTION|>--- conflicted
+++ resolved
@@ -24,14 +24,11 @@
     _last_err_time(0),
     _msg_counter(1)  // message counter will start from 1. 0-message id will be reserved for controll messages
 {
-<<<<<<< HEAD
     _level = level::off;
     _flush_level = level::off;
-	for (auto &p : _sinks) //default level to lowest one your sinks will process.
-		if (p->level() < _level) _level = p->level();
+    for (auto &p : _sinks) //default level to lowest one your sinks will process.
+        if (p->level() < _level) _level = p->level();
     _last_err_time = 0;
-=======
->>>>>>> b75da32f
     _err_handler = [this](const std::string &msg)
     {
         this->_default_err_handler(msg);
