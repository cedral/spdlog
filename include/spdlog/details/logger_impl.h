//
// Copyright(c) 2015 Gabi Melman.
// Distributed under the MIT License (http://opensource.org/licenses/MIT)
//

#pragma once

#include "../logger.h"

#include <memory>
#include <string>

// create logger with given name, sinks and the default pattern formatter
// all other ctors will call this one
template<class It>
<<<<<<< HEAD
inline spdlog::logger::logger(const std::string& logger_name, const It& begin, const It& end):
    _name(logger_name),
    _sinks(begin, end),
    _formatter(std::make_shared<pattern_formatter>("%+")),
    _level(level::info),
    _flush_level(level::off),
    _last_err_time(0),
    _msg_counter(1)  // message counter will start from 1. 0-message id will be reserved for controll messages
{
    _level = level::off;
    _flush_level = level::off;
    for (auto &p : _sinks) //default level to lowest one your sinks will process.
        if (p->level() < _level) _level = p->level();
    _last_err_time = 0;
    _err_handler = [this](const std::string &msg)
    {
        this->_default_err_handler(msg);
    };
=======
inline spdlog::logger::logger(std::string logger_name, const It &begin, const It &end)
    : _name(std::move(logger_name))
    , _sinks(begin, end)
    , _formatter(std::make_shared<pattern_formatter>("%+"))
    , _level(level::info)
    , _flush_level(level::off)
    , _last_err_time(0)
    , _msg_counter(1) // message counter will start from 1. 0-message id will be reserved for controll messages
{
    _err_handler = [this](const std::string &msg) { this->_default_err_handler(msg); };
>>>>>>> 7088644d
}

// ctor with sinks as init list
inline spdlog::logger::logger(const std::string &logger_name, sinks_init_list sinks_list)
    : logger(logger_name, sinks_list.begin(), sinks_list.end())
{
}

// ctor with single sink
inline spdlog::logger::logger(const std::string &logger_name, spdlog::sink_ptr single_sink)
    : logger(logger_name, {std::move(single_sink)})
{
}

inline spdlog::logger::~logger() = default;

inline void spdlog::logger::set_formatter(spdlog::formatter_ptr msg_formatter)
{
    _set_formatter(std::move(msg_formatter));
}

inline void spdlog::logger::set_pattern(const std::string &pattern, pattern_time_type pattern_time)
{
    _set_pattern(pattern, pattern_time);
}

template<typename... Args>
inline void spdlog::logger::log(level::level_enum lvl, const char *fmt, const Args &... args)
{
    if (!should_log(lvl))
    {
        return;
    }

    try
    {
        details::log_msg log_msg(&_name, lvl);

#if defined(SPDLOG_FMT_PRINTF)
        fmt::printf(log_msg.raw, fmt, args...);
#else
        log_msg.raw.write(fmt, args...);
#endif
        _sink_it(log_msg);
    }
    SPDLOG_CATCH_AND_HANDLE
}

template<typename... Args>
inline void spdlog::logger::log(level::level_enum lvl, const char *msg)
{
    if (!should_log(lvl))
    {
        return;
    }
    try
    {
        details::log_msg log_msg(&_name, lvl);
        log_msg.raw << msg;
        _sink_it(log_msg);
    }
    SPDLOG_CATCH_AND_HANDLE
}

template<typename T>
inline void spdlog::logger::log(level::level_enum lvl, const T &msg)
{
    if (!should_log(lvl))
    {
        return;
    }
    try
    {
        details::log_msg log_msg(&_name, lvl);
        log_msg.raw << msg;
        _sink_it(log_msg);
    }
    SPDLOG_CATCH_AND_HANDLE
}

template<typename Arg1, typename... Args>
inline void spdlog::logger::trace(const char *fmt, const Arg1 &arg1, const Args &... args)
{
    log(level::trace, fmt, arg1, args...);
}

template<typename Arg1, typename... Args>
inline void spdlog::logger::debug(const char *fmt, const Arg1 &arg1, const Args &... args)
{
    log(level::debug, fmt, arg1, args...);
}

template<typename Arg1, typename... Args>
inline void spdlog::logger::info(const char *fmt, const Arg1 &arg1, const Args &... args)
{
    log(level::info, fmt, arg1, args...);
}

template<typename Arg1, typename... Args>
inline void spdlog::logger::warn(const char *fmt, const Arg1 &arg1, const Args &... args)
{
    log(level::warn, fmt, arg1, args...);
}

template<typename Arg1, typename... Args>
inline void spdlog::logger::error(const char *fmt, const Arg1 &arg1, const Args &... args)
{
    log(level::err, fmt, arg1, args...);
}

template<typename Arg1, typename... Args>
inline void spdlog::logger::critical(const char *fmt, const Arg1 &arg1, const Args &... args)
{
    log(level::critical, fmt, arg1, args...);
}

template<typename T>
inline void spdlog::logger::trace(const T &msg)
{
    log(level::trace, msg);
}

template<typename T>
inline void spdlog::logger::debug(const T &msg)
{
    log(level::debug, msg);
}

template<typename T>
inline void spdlog::logger::info(const T &msg)
{
    log(level::info, msg);
}

template<typename T>
inline void spdlog::logger::warn(const T &msg)
{
    log(level::warn, msg);
}

template<typename T>
inline void spdlog::logger::error(const T &msg)
{
    log(level::err, msg);
}

template<typename T>
inline void spdlog::logger::critical(const T &msg)
{
    log(level::critical, msg);
}

#ifdef SPDLOG_WCHAR_TO_UTF8_SUPPORT
#include <codecvt>
#include <locale>

template<typename... Args>
inline void spdlog::logger::log(level::level_enum lvl, const wchar_t *msg)
{
    std::wstring_convert<std::codecvt_utf8<wchar_t>> conv;

    log(lvl, conv.to_bytes(msg));
}

template<typename... Args>
inline void spdlog::logger::log(level::level_enum lvl, const wchar_t *fmt, const Args &... args)
{
    fmt::WMemoryWriter wWriter;

    wWriter.write(fmt, args...);
    log(lvl, wWriter.c_str());
}

template<typename... Args>
inline void spdlog::logger::trace(const wchar_t *fmt, const Args &... args)
{
    log(level::trace, fmt, args...);
}

template<typename... Args>
inline void spdlog::logger::debug(const wchar_t *fmt, const Args &... args)
{
    log(level::debug, fmt, args...);
}

template<typename... Args>
inline void spdlog::logger::info(const wchar_t *fmt, const Args &... args)
{
    log(level::info, fmt, args...);
}

template<typename... Args>
inline void spdlog::logger::warn(const wchar_t *fmt, const Args &... args)
{
    log(level::warn, fmt, args...);
}

template<typename... Args>
inline void spdlog::logger::error(const wchar_t *fmt, const Args &... args)
{
    log(level::err, fmt, args...);
}

template<typename... Args>
inline void spdlog::logger::critical(const wchar_t *fmt, const Args &... args)
{
    log(level::critical, fmt, args...);
}

#endif // SPDLOG_WCHAR_TO_UTF8_SUPPORT

//
// name and level
//
inline const std::string &spdlog::logger::name() const
{
    return _name;
}

inline void spdlog::logger::set_level(spdlog::level::level_enum log_level)
{
    _level.store(log_level);
}

inline void spdlog::logger::set_error_handler(spdlog::log_err_handler err_handler)
{
    _err_handler = std::move(err_handler);
}

inline spdlog::log_err_handler spdlog::logger::error_handler()
{
    return _err_handler;
}

inline void spdlog::logger::flush_on(level::level_enum log_level)
{
    _flush_level.store(log_level);
}

inline spdlog::level::level_enum spdlog::logger::level() const
{
    return static_cast<spdlog::level::level_enum>(_level.load(std::memory_order_relaxed));
}

inline bool spdlog::logger::should_log(spdlog::level::level_enum msg_level) const
{
    return msg_level >= _level.load(std::memory_order_relaxed);
}

//
// protected virtual called at end of each user log call (if enabled) by the line_logger
//
inline void spdlog::logger::_sink_it(details::log_msg &msg)
{
#if defined(SPDLOG_ENABLE_MESSAGE_COUNTER)
    _incr_msg_counter(msg);
#endif
    _formatter->format(msg);
    for (auto &sink : _sinks)
    {
        if (sink->should_log(msg.level))
        {
            sink->log(msg);
        }
    }

    if (_should_flush_on(msg))
    {
        flush();
    }
}

inline void spdlog::logger::_set_pattern(const std::string &pattern, pattern_time_type pattern_time)
{
    _formatter = std::make_shared<pattern_formatter>(pattern, pattern_time);
}

inline void spdlog::logger::_set_formatter(formatter_ptr msg_formatter)
{
    _formatter = std::move(msg_formatter);
}

inline void spdlog::logger::flush()
{
    try
    {
        for (auto &sink : _sinks)
        {
            sink->flush();
        }
    }
    SPDLOG_CATCH_AND_HANDLE
}

inline void spdlog::logger::_default_err_handler(const std::string &msg)
{
    auto now = time(nullptr);
    if (now - _last_err_time < 60)
    {
        return;
    }
    _last_err_time = now;
    auto tm_time = details::os::localtime(now);
    char date_buf[100];
    std::strftime(date_buf, sizeof(date_buf), "%Y-%m-%d %H:%M:%S", &tm_time);
    fmt::print(stderr, "[*** LOG ERROR ***] [{}] [{}] {}\n", date_buf, name(), msg);
}

inline bool spdlog::logger::_should_flush_on(const details::log_msg &msg)
{
    const auto flush_level = _flush_level.load(std::memory_order_relaxed);
    return (msg.level >= flush_level) && (msg.level != level::off);
}

inline void spdlog::logger::_incr_msg_counter(details::log_msg &msg)
{
    msg.msg_id = _msg_counter.fetch_add(1, std::memory_order_relaxed);
}

inline const std::vector<spdlog::sink_ptr> &spdlog::logger::sinks() const
{
    return _sinks;
}<|MERGE_RESOLUTION|>--- conflicted
+++ resolved
@@ -13,7 +13,6 @@
 // create logger with given name, sinks and the default pattern formatter
 // all other ctors will call this one
 template<class It>
-<<<<<<< HEAD
 inline spdlog::logger::logger(const std::string& logger_name, const It& begin, const It& end):
     _name(logger_name),
     _sinks(begin, end),
@@ -32,18 +31,6 @@
     {
         this->_default_err_handler(msg);
     };
-=======
-inline spdlog::logger::logger(std::string logger_name, const It &begin, const It &end)
-    : _name(std::move(logger_name))
-    , _sinks(begin, end)
-    , _formatter(std::make_shared<pattern_formatter>("%+"))
-    , _level(level::info)
-    , _flush_level(level::off)
-    , _last_err_time(0)
-    , _msg_counter(1) // message counter will start from 1. 0-message id will be reserved for controll messages
-{
-    _err_handler = [this](const std::string &msg) { this->_default_err_handler(msg); };
->>>>>>> 7088644d
 }
 
 // ctor with sinks as init list
