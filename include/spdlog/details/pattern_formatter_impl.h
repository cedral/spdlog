--- conflicted
+++ resolved
@@ -402,7 +402,6 @@
     char _ch;
 };
 
-<<<<<<< HEAD
 class flag_custom_formatter : public flag_formatter
 {
 private:
@@ -415,13 +414,8 @@
     }
 };
 
-
-//aggregate user chars to display as is
-class aggregate_formatter SPDLOG_FINAL:public flag_formatter
-=======
 // aggregate user chars to display as is
 class aggregate_formatter SPDLOG_FINAL : public flag_formatter
->>>>>>> 7088644d
 {
 public:
     aggregate_formatter() = default;
@@ -690,7 +684,10 @@
         _formatters.emplace_back(new details::color_start_formatter());
         break;
 
-<<<<<<< HEAD
+    case ('$'):
+        _formatters.emplace_back(new details::color_stop_formatter());
+        break;
+
     default: //Unknown flag appears as is
         auto it = _custom_formatters.find(flag);
         if(it == _custom_formatters.end())
@@ -703,20 +700,10 @@
             _formatters.push_back(std::unique_ptr<details::flag_formatter>(new details::ch_formatter('%')));
             _formatters.push_back(std::unique_ptr<details::flag_formatter>(new details::ch_formatter(flag)));
         }
-=======
-    case ('$'):
-        _formatters.emplace_back(new details::color_stop_formatter());
-        break;
-
-    default: // Unknown flag appears as is
-        _formatters.emplace_back(new details::ch_formatter('%'));
-        _formatters.emplace_back(new details::ch_formatter(flag));
->>>>>>> 7088644d
-        break;
-    }
-}
-
-<<<<<<< HEAD
+	break;
+    }
+}
+
 inline void spdlog::pattern_formatter::add_custom_formatter(char flag, custom_flag_formatter formatter)
 {
     switch (flag)
@@ -730,6 +717,7 @@
     case('d') :
     case('D') :
     case('e') :
+    case('E') :
     case('f') :
     case('F') :
     case('h') :
@@ -752,18 +740,16 @@
     case('X') :
     case('Y') :
     case('z') :
-    case ('+'):
+    case('+'):
+    case('$'):
        throw spdlog::spdlog_ex(std::string("Can't add custom pattern formatter with non unique signature"));
-    default: //Unkown flag appears as is
+    default:
         _custom_formatters.emplace(flag, formatter);
         compile_pattern(_pattern);
     }
 }
 
-inline std::tm spdlog::pattern_formatter::get_time(details::log_msg& msg)
-=======
 inline std::tm spdlog::pattern_formatter::get_time(details::log_msg &msg)
->>>>>>> 7088644d
 {
     if (_pattern_time == pattern_time_type::local)
     {
