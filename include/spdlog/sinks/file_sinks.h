--- conflicted
+++ resolved
@@ -25,13 +25,8 @@
 /*
  * Trivial file sink with single file as target
  */
-<<<<<<< HEAD
 template<class Mutex, class FileHelper = details::file_helper>
-class simple_file_sink : public base_sink < Mutex >
-=======
-template<class Mutex>
 class simple_file_sink SPDLOG_FINAL : public base_sink < Mutex >
->>>>>>> b75da32f
 {
 public:
     explicit simple_file_sink(const filename_t &filename, bool truncate = false):_force_flush(false)
@@ -66,9 +61,8 @@
 /*
  * Rotating file sink based on size
  */
-<<<<<<< HEAD
 template<class Mutex, class FileHelper = details::file_helper>
-class rotating_file_sink : public base_sink < Mutex >
+class rotating_file_sink SPDLOG_FINAL : public base_sink < Mutex >
 {
 public:
 	rotating_file_sink(const filename_t &filename,
@@ -84,9 +78,9 @@
 		if (ndx == filename_t::npos && (ndx < ndxs1 || ndx < ndxs2)) //dot is not in filename portion
 		{
 			_base_filename = filename;
-			_extension.push_back('t');
-			_extension.push_back('x');
-			_extension.push_back('t');
+			_extension.push_back('l');
+			_extension.push_back('o');
+			_extension.push_back('g');
 		}
 		else
 		{
@@ -99,21 +93,14 @@
 	
 	rotating_file_sink(const filename_t &base_filename, const filename_t &extension,
                        std::size_t max_size, std::size_t max_files                       ) :
-=======
-template<class Mutex>
-class rotating_file_sink SPDLOG_FINAL : public base_sink < Mutex >
-{
-public:
-    rotating_file_sink(const filename_t &base_filename,
-                       std::size_t max_size, std::size_t max_files) :
->>>>>>> b75da32f
+	_extension(extension)
         _base_filename(base_filename),
         _max_size(max_size),
         _max_files(max_files),
         _current_size(0),
         _file_helper()
     {
-        _file_helper.open(calc_filename(_base_filename, 0));
+        _file_helper.open(calc_filename(_base_filename, 0, _extension));
         _current_size = _file_helper.size(); //expensive. called only once
     }
 
@@ -136,13 +123,13 @@
     }
 
 private:
-    static filename_t calc_filename(const filename_t& filename, std::size_t index)
+    static filename_t calc_filename(const filename_t& filename, std::size_t index, const filename_t& extension)
     {
         std::conditional<std::is_same<filename_t::value_type, char>::value, fmt::MemoryWriter, fmt::WMemoryWriter>::type w;
         if (index)
-            w.write(SPDLOG_FILENAME_T("{}.{}"), filename, index);
+            w.write(SPDLOG_FILENAME_T("{}.{}.{}"), filename, index, extension);
         else
-            w.write(SPDLOG_FILENAME_T("{}"), filename);
+            w.write(SPDLOG_FILENAME_T("{}.{}"), filename, extension);
         return w.str();
     }
 
@@ -158,8 +145,8 @@
         _file_helper.close();
         for (auto i = _max_files; i > 0; --i)
         {
-            filename_t src = calc_filename(_base_filename, i - 1);
-            filename_t target = calc_filename(_base_filename, i);
+            filename_t src = calc_filename(_base_filename, i - 1, _extension);
+            filename_t target = calc_filename(_base_filename, i, _extension);
 
             if (FileHelper::file_exists(target))
             {
@@ -175,6 +162,7 @@
         }
         _file_helper.reopen(true);
     }
+    filename_t _extension;
     filename_t _base_filename;
     std::size_t _max_size;
     std::size_t _max_files;
@@ -191,11 +179,11 @@
 struct default_daily_file_name_calculator
 {
     // Create filename for the form basename.YYYY-MM-DD_hh-mm
-    static filename_t calc_filename(const filename_t& basename)
+    static filename_t calc_filename(const filename_t& basename, const filename_t& extension)
     {
         std::tm tm = spdlog::details::os::localtime();
         std::conditional<std::is_same<filename_t::value_type, char>::value, fmt::MemoryWriter, fmt::WMemoryWriter>::type w;
-        w.write(SPDLOG_FILENAME_T("{}_{:04d}-{:02d}-{:02d}_{:02d}-{:02d}"), basename, tm.tm_year + 1900, tm.tm_mon + 1, tm.tm_mday, tm.tm_hour, tm.tm_min);
+        w.write(SPDLOG_FILENAME_T("{}_{:04d}-{:02d}-{:02d}_{:02d}-{:02d}.{}"), basename, tm.tm_year + 1900, tm.tm_mon + 1, tm.tm_mday, tm.tm_hour, tm.tm_min, extension);
         return w.str();
     }
 };
@@ -206,11 +194,11 @@
 struct dateonly_daily_file_name_calculator
 {
     // Create filename for the form basename.YYYY-MM-DD
-    static filename_t calc_filename(const filename_t& basename)
+    static filename_t calc_filename(const filename_t& basename, const filename_t& extension)
     {
         std::tm tm = spdlog::details::os::localtime();
         std::conditional<std::is_same<filename_t::value_type, char>::value, fmt::MemoryWriter, fmt::WMemoryWriter>::type w;
-        w.write(SPDLOG_FILENAME_T("{}_{:04d}-{:02d}-{:02d}"), basename, tm.tm_year + 1900, tm.tm_mon + 1, tm.tm_mday);
+        w.write(SPDLOG_FILENAME_T("{}_{:04d}-{:02d}-{:02d}.{}"), basename, tm.tm_year + 1900, tm.tm_mon + 1, tm.tm_mday, extension);
         return w.str();
     }
 };
@@ -218,13 +206,8 @@
 /*
  * Rotating file sink based on date. rotates at midnight
  */
-<<<<<<< HEAD
 template<class Mutex, class FileNameCalc = default_daily_file_name_calculator, class FileHelper = details::file_helper>
-class daily_file_sink :public base_sink < Mutex >
-=======
-template<class Mutex, class FileNameCalc = default_daily_file_name_calculator>
-class daily_file_sink SPDLOG_FINAL :public base_sink < Mutex >
->>>>>>> b75da32f
+class daily_file_sink SPDLOG_FINAL : public base_sink < Mutex >
 {
 public:
     //create daily file sink which rotates on given time
@@ -258,22 +241,18 @@
 	
 	daily_file_sink(
         const filename_t& base_filename,
-<<<<<<< HEAD
         const filename_t& extension,
         int rotation_hour = 0,
-        int rotation_minute = 0) : _base_filename(base_filename),
+        int rotation_minute = 0) : 
+        _base_filename(base_filename),
         _extension(extension),
-=======
-        int rotation_hour,
-        int rotation_minute) : _base_filename(base_filename),
->>>>>>> b75da32f
         _rotation_h(rotation_hour),
         _rotation_m(rotation_minute)
     {
         if (rotation_hour < 0 || rotation_hour > 23 || rotation_minute < 0 || rotation_minute > 59)
             throw spdlog_ex("daily_file_sink: Invalid rotation time in ctor");
         _rotation_tp = _next_rotation_tp();
-        _file_helper.open(FileNameCalc::calc_filename(_base_filename));
+        _file_helper.open(FileNameCalc::calc_filename(_base_filename, _extension));
     }
 
 
